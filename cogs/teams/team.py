"""
Contributor-Only License v1.0

This file is licensed under the Contributor-Only License. Usage is restricted to 
non-commercial purposes. Distribution, sublicensing, and sharing of this file 
are prohibited except by the original owner.

Modifications are allowed solely for contributing purposes and must not 
misrepresent the original material. This license does not grant any 
patent rights or trademark rights.

Full license terms are available in the LICENSE file at the root of the repository.
"""

from __future__ import annotations

import dataclasses
import datetime
from collections import Counter
from typing import TYPE_CHECKING, Any, Dict, List, Optional, Tuple, Type, Union

import discord
from typing_extensions import Self

from utils import QueryBuilder, human_join

from .errors import TeamNotFound

if TYPE_CHECKING:
    from bot import ConnectionType, FuryBot

    from .practices import Practice
    from .scrims import Scrim

MISSING = discord.utils.MISSING


@dataclasses.dataclass(init=True, repr=True)
class TeamMember:
    """Represents a member of a team.

    Parameters
    Attributes
    -----------
    bot: :class:`FuryBot`
        The bot instance.
    team_id: :class:`int`
        The team ID.
    member_id: :class:`int`
        The member ID.
    guild_id: :class:`int`
        The ID of the guild that this team member is in.
    is_sub: :class:`bool`
        Whether the member is a sub or not.
    """

    bot: FuryBot
    team_id: int
    member_id: int
    guild_id: int
    is_sub: Optional[bool] = dataclasses.field(default=None)

    def __eq__(self, __o: object) -> bool:
        return isinstance(__o, self.__class__) and self.member_id == __o.member_id

    def __ne__(self, __o: object) -> bool:
        return not self.__eq__(__o)

    def __hash__(self) -> int:
        return hash(self.member_id)

    @property
    def team(self) -> Optional[Team]:
        """:class:`Team`: The team that this member is on."""
        team = self.bot.get_team(self.team_id, guild_id=self.guild_id)
        return team

    @property
    def discord_member(self) -> Optional[discord.Member]:
        """Optional[:class:`discord.Member`]: A Discord member object."""
        guild = self.team and self.team.guild
        return guild and guild.get_member(self.member_id)

    @property
    def mention(self) -> str:
        """:class:`str`: A mention of the member."""
        return f"<@{self.member_id}>"

    async def remove_from_team(self) -> None:
        """|coro|

        Removes the member from the team.
        """
        team = self.team
        if team is None:
            return

        return await team.remove_team_member(self)

    async def demote(self) -> None:
        """|coro|

        A method used to demote the member from the main roster to a sub on the team.

        Raises
        ------
        Exception
            The member is already a sub.
        """
        team = self.team
        if not team:
            # TODO: Proper exception.
            raise Exception('Team has been deleted.')

        if self.is_sub:
            raise Exception("Can not demote a sub.")

        self.is_sub = True
        async with self.bot.safe_connection() as connection:
            await connection.execute(
                "UPDATE teams.members SET is_sub = True WHERE team_id = $1 AND member_id = $2",
                team.id,
                self.member_id,
            )

    async def promote(self) -> None:
        """|coro|

        A method used to promote a member on the team from a sub onto the main roster.

        Raises
        ------
        Exception
            The member is already on the main roster.
        """
        team = self.team
        if not team:
            raise Exception('Team has been deleted.')

        if not self.is_sub:
            raise Exception("Can not promote a player on the main roster.")

        self.is_sub = False

        async with self.bot.safe_connection() as connection:
            await connection.execute(
                "UPDATE teams.members SET is_sub = False WHERE team_id = $1 AND member_id = $2",
                team.id,
                self.member_id,
            )

    async def fetch_discord_member(self) -> Optional[discord.Member]:
        """|coro|

        A method to fetch the :class:`discord.Member` represented by this
        :class:`TeamMember`.

        Raises
        ------
        Exception
            The guild was not found.
        """
        team = self.team
        if not team:
            return None

        guild = team.guild
        if not guild:
            return None

        try:
            await guild.fetch_member(self.member_id)
        except discord.NotFound:
            # This member has been removed from the guild, we can't fetch them.
            # Remove them from the team as well.
            await team.remove_team_member(self)
            return None

    async def getch_discord_member(self) -> Optional[discord.Member]:
        return self.discord_member or await self.fetch_discord_member()


@dataclasses.dataclass(init=True, repr=True, eq=True)
class Team:
    """Represents a :class:`Team` which holds members, scrims,
    captains, and much more.

    Parameters
    Attributes
    ----------
    bot: :class:`FuryBot`
        The bot instance.
    id: :class:`int`
        The team ID.
    guild_id: :class:`int`
        The id of the guild this team is bound to.
    category_channel_id: :class:`int`
        Each team has its own category, this is the ID
        of the teams category.
    text_channel_id: :class:`int`
        Each team has its own text channel, this is the ID
        of the teams text channel.
    voice_channel_id: :class:`int`
        Each team has its own voice channel, this is the ID
        of the teams voice channel.
    name: :class:`str`
        The name of the team.
    captain_ids: List[:class:`int`]
        A team always has a captain. A captain can be either
        a role or one specific member.
    extra_channel_ids: List[:class:`int`]
        Any additional channel IDS the team may have.
    team_members: Dict[:class:`int`, :class:`TeamMember`]
        A mapping of team member id to their respective team member objects.
    """

    bot: FuryBot
    id: int
    guild_id: int
    category_channel_id: int
    text_channel_id: int
    voice_channel_id: int
    name: str
    captain_ids: List[int]
    extra_channel_ids: List[int]
    team_members: Dict[int, TeamMember]
    nickname: Optional[str]
    description: Optional[str]
    logo: Optional[str]

    def __eq__(self, __o: object) -> bool:
        return isinstance(__o, self.__class__) and self.id == __o.id

    def __ne__(self, __o: object) -> bool:
        return not self.__eq__(__o)

    def __hash__(self) -> int:
        return hash(self.id)

    @classmethod
    def from_channel(cls, channel_id: int, guild_id: int, /, *, bot: FuryBot) -> Team:
        """
        Get a team from one of its channel ids.

        Parameters
        ----------
        channel_id: :class:`int`
            The ID of the channel to use to fetch.
        guild_id: :class:`int`
            The ID of the guild this team is in.
        bot: :class:`FuryBot`
            The bot instance.

        Returns
        -------
        :class:`Team`
            The team found frm the given category id.

        Raises
        -------
        TeamNotFound
            A team belonging to the channel was not found.
        """
        teams = bot.get_teams(guild_id)
        for team in teams:
            if team.has_channel(channel_id):
                return team

        raise TeamNotFound("No team with that channel exists.")

    @classmethod
    async def from_record(
        cls: Type[Self],
        data: Dict[str, Any],
        member_data: List[Dict[str, Any]],
        /,
        *,
        bot: FuryBot,
    ) -> Self:
        """|coro|

        Fetch the team from the database and return its instance. This will only be called in
        :meth:`FuryBot.setup_hook` as all other instances should use the bots cache.

        Parameters
        ----------
        data: :class:`dict`
            The data returned from the database.
        member_data: List[:class:`dict`]
            The data returned from the database.
        bot: :class:`FuryBot`
            The bot instance.
        connection: :class:`asyncpg.Connection`
            The connection to the database.

        Returns
        -------
        :class:`Team`
            The fetched team.
        """
        members = {
            entry["member_id"]: TeamMember(bot, guild_id=data["guild_id"], **dict(entry)) for entry in member_data or []
        }
        team = cls(bot, **dict(data), team_members=members)
        bot.add_team(team)

        return team

    @classmethod
    async def create(cls: Type[Self], name: str, /, *, guild: discord.Guild, bot: FuryBot) -> Self:
        """|coro|

        Used to create a new team.

        Parameters
        ----------
        name: :class:`str`
            The name of the team.
        guild: :class:`discord.Guild`
            The guild the team is being created in.
        bot: :class:`FuryBot`
            The bot instance.
        """
        category = await guild.create_category(
            name=name,
            overwrites={guild.default_role: discord.PermissionOverwrite(read_messages=False)},
        )
        text_channel = await guild.create_text_channel(name="team-chat", category=category)
        voice_channel = await guild.create_voice_channel(name="Team Voice", category=category)

        async with bot.safe_connection() as connection:
            data = await connection.fetchrow(
                "INSERT INTO teams.settings (guild_id, category_channel_id, text_channel_id, voice_channel_id, name) "
                "VALUES($1, $2, $3, $4, $5) RETURNING *",
                guild.id,
                category.id,
                text_channel.id,
                voice_channel.id,
                name,
            )

            if not data:
                # Something wrong with our query or the database
                raise Exception("Failed to create a new team.")

        team = cls(bot, **dict(data), team_members={})
        bot.add_team(team)

        return team

    @property
    def guild(self) -> Optional[discord.Guild]:
        """:class:`discord.Guild`: The guild this team is bound to."""
        return self.bot.get_guild(self.guild_id)

    @property
    def members(self) -> List[TeamMember]:
        """List[:class:`TeamMember`]: A list of all team members."""
        return list(self.team_members.values())

    @property
    def main_roster(self) -> List[TeamMember]:
        """List[:class:`TeamMember`]: A list of all team members that are not a sub."""
        return [member for member in self.members if not member.is_sub]

    @property
    def sub_roster(self) -> List[TeamMember]:
        """List[:class:`TeamMember`]: A list of all team members that are a sub."""
        return [member for member in self.members if member.is_sub]

    @property
    def text_channel(self) -> Optional[discord.TextChannel]:
        """:class:`discord.TextChannel`: The text channel this team is bound to."""
        guild = self.guild
        if not guild:
            return None

        channel = guild.get_channel(self.text_channel_id)
        if not channel:
            return None

        if not isinstance(channel, discord.TextChannel):
            raise Exception("Text channel is not a text channel.")

        return channel

    @property
    def voice_channel(self) -> Optional[discord.VoiceChannel]:
        """:class:`discord.VoiceChannel`: The voice channel this team is bound to."""
        guild = self.guild
        if not guild:
            return None

        channel = guild.get_channel(self.voice_channel_id)
        if not channel:
            return None

        if not isinstance(channel, discord.VoiceChannel):
            raise Exception("Voice channel is not a voice channel.")

        return channel

    @property
    def category_channel(self) -> Optional[discord.CategoryChannel]:
        """:class:`discord.CategoryChannel`: The category channel this team is bound to."""
        guild = self.guild
        if not guild:
            raise Exception("Guild not found.")

        channel = guild.get_channel(self.category_channel_id)
        if not channel:
            return None

        if not isinstance(channel, discord.CategoryChannel):
            raise Exception("Category channel is not a category channel.")

        return channel

    @property
    def extra_channels(self) -> List[discord.abc.GuildChannel]:
        """List[:class:`discord.abc.GuildChannel`]: A list of all extra channels this team has."""
        guild = self.guild
        if not guild:
            return []

        channels: List[discord.abc.GuildChannel] = []
        for channel_id in self.extra_channel_ids:
            channel = guild.get_channel(channel_id)
            if channel:
                channels.append(channel)

        return channels

    @property
    def scrims(self) -> List[Scrim]:
        """List[:class:`Scrim`]: A list of all scrims this team has."""
        return self.bot.get_scrims_for(self.id, self.guild_id)

    @property
    def practices(self) -> List[Practice]:
        """List[:class:`Practice`]: A list of all practices this team has."""
        return self.bot.get_practices_for(self.id, self.guild_id)

    @property
    def ongoing_practice(self) -> Optional[Practice]:
        """Optional[:class:`Practice`]: The ongoing practice for this team."""
        return discord.utils.find(lambda practice: practice.ongoing, self.practices)

    @property
    def display_name(self) -> str:
        """:class:`str`: The display name for this team."""
        return f'{self.name} {f"({self.nickname})" if self.nickname else ""}'.strip()

    @property
    def total_points(self) -> float:
        """:class:`float`: The total points for this team based on their practices."""
        practice_points = [points for practice in self.practices if (points := practice.total_points)]
        if not practice_points:
            return 0

        return sum(practice_points)

    def mention_members(self, delimiter: str = ", ") -> str:
        """Mentions all the members in this team.

        Parameters
        ----------
        delimiter: :class:`str`
            The delimiter to use when joining the mentions.

        Returns
        -------
        :class:`str`
            The mentions.
        """
        return human_join((member.mention for member in self.members), delimiter=delimiter)

    def embed(
        self,
        *,
        title: Optional[Any] = None,
        url: Optional[Any] = None,
        description: Optional[Any] = None,
        author: Optional[Union[discord.User, discord.Member]] = None,
    ) -> discord.Embed:
        """Creates and standard embed for ths team.

        Parameters
        ----------
        title: :class:`str`
            The title of the embed.
        url: :class:`str`
            The url of the embed.
        description: :class:`str`
            The description of the embed.
        author: Union[:class:`discord.User`, :class:`discord.Member`]
            The author of the embed.
        """
        embed = self.bot.Embed(title=title, description=description, url=url, author=author)

        if author is None:
            embed.set_thumbnail(url=self.logo)
            embed.set_author(name=self.display_name, icon_url=self.logo, url=self.logo)

        embed.set_footer(text=f"Team ID: {self.id}")

        return embed

    def has_channel(self, channel_id: int, /) -> bool:
        """Determines if a channel is bound to this team.

        Parameters
        ----------
        channel_id: :class:`int`
            The channel ID to check.

        Returns
        -------
        :class:`bool`
        """
        return channel_id in [self.category_channel_id, self.text_channel_id, self.voice_channel_id] + self.extra_channel_ids

    def get_member(self, member_id: int, /) -> Optional[TeamMember]:
        """Gets a member from this team based upon the given ID.

        Parameters
        ----------
        member_id: :class:`int`
            The member ID to get.

        Returns
        -------
        Optional[:class:`TeamMember`]
            The member if found, otherwise ``None``.
        """
        return self.team_members.get(member_id)

    def get_practice_streak(self) -> int:
        """The current practice streak for this team. This is the number of practices in a row that have
        been completed.

        Returns
        -------
        :class:`int`
            The practice streak.
        """
        streak = 0
        for i, practice in enumerate(self.practices):
            if i == 0:
                continue

            ended_at = practice.ended_at
            if ended_at is None:  # This practice is still going, we'll include it.
                streak += 1
                continue

            previous_ended_at = self.practices[i - 1].ended_at
            if previous_ended_at is None:  # This should't happen but if it does, we'll just skip it.
                continue

            if (ended_at - previous_ended_at).days < 8:
                streak += 1
            else:
                streak = 0

        return streak

    def get_total_practice_time(self) -> datetime.timedelta:
        """Gets the total practice time for this team.

        Returns
        -------
        :class:`datetime.timedelta`
            The total practice time.
        """
        total_time = datetime.timedelta()

        for practice in self.practices:
            prac_time = practice.get_total_practice_time()
            if prac_time is not None:
                total_time += prac_time

        return total_time

    def rank_member_practice_times(self) -> List[Tuple[TeamMember, datetime.timedelta]]:
        """Ranks the members of this team based upon their practice times.

        Returns
        -------
        List[Tuple[:class:`TeamMember`, :class:`datetime.timedelta`]]
            A list of tuples containing the member and their practice time.
        """
        member_times: Dict[TeamMember, datetime.timedelta] = {}

        for practice in self.practices:
            if practice.ongoing:  # Don't count ongoing practices
                continue

            practice_time = practice.get_total_practice_time()
            if not practice_time:  # This should never happen
                continue

            for member in practice.members:
                team_member = self.get_member(member.member_id)
                if team_member is None:
                    continue

                # Setdefault wont let us use += so we have to do this
                if team_member not in member_times:
                    member_times[team_member] = member.get_total_practice_time()
                else:
                    member_times[team_member] += member.get_total_practice_time()

        return sorted(member_times.items(), key=lambda item: item[1], reverse=True)

    def rank_member_absences(self) -> List[Tuple[TeamMember, int]]:
        """Ranks the members on their team based on their absences for team practices.

        Returns
        -------
        List[Tuple[:class:`TeamMember`, :class:`int`]]
            A list of tuples containing the member and their absence count.
        """
        member_absences: Counter[TeamMember] = Counter()

        for practice in self.practices:
            for member in practice.missing_members:
                member_absences[member] += 1

        return member_absences.most_common()

    def get_practice_rank(self) -> int:
        """|coro|

        Gets the rank of this team in the practice leaderboard.

        Returns
        -------
        :class:`int`
            The rank of the team in the practice leaderboard.
        """
        # Count up all the teams scores, rank them, then get the rank of the team we're looking for
        teams = self.bot.get_teams(self.guild_id)
        team_scores = [(team, team.total_points) for team in teams]
        return sorted(team_scores, key=lambda item: item[1], reverse=True).index((self, self.total_points)) + 1

    async def captains(self) -> List[Union[discord.User, discord.Member, discord.Role]]:
        guild = self.guild
        if guild is None:
            return []

        targets: List[Union[discord.Member, discord.User, discord.Role]] = []
        for captain_target in self.captain_ids:
            role = guild.get_role(captain_target)
            if role:
                targets.append(role)
                continue

            target = guild.get_member(captain_target) or self.bot.get_user(captain_target)
            if target is None:
                # Try and fetch this instead
                try:
                    target = await guild.fetch_member(captain_target)
                except discord.NotFound:
                    # This captain no longer exists
                    await self.remove_captain(captain_target)
                    continue

            targets.append(target)

        return targets

    async def channel_overwrites(
        self,
    ) -> Dict[discord.Object, discord.PermissionOverwrite]:
        """Dict[Union[:class:`discord.Role`, :class:`discord.Member`], :class:`discord.PermissionOverwrite`]:
        The channel overwrites for this team.
        """
        guild = self.guild
        if not guild:
            return {}

        overwrites: Dict[discord.Object, discord.PermissionOverwrite] = {
            discord.Object(guild.default_role.id, type=discord.Role): discord.PermissionOverwrite(read_messages=False)
        }

<<<<<<< HEAD
        for team_member in self.team_members.values():
            discord_member = await team_member.getch_discord_member()
            if discord_member:
                overwrites[discord_member] = discord.PermissionOverwrite(view_channel=True)
=======
        for member in self.team_members.values():
            discord_member = member.member or await member.fetch_member()
            overwrites[discord.Object(discord_member.id, type=discord.Member)] = discord.PermissionOverwrite(
                view_channel=True
            )
>>>>>>> 260e7d08

        for target in await self.captains():
            overwrites[discord.Object(target.id)] = discord.PermissionOverwrite(view_channel=True)

        return overwrites

    async def sync(self) -> None:
        """|coro|

        Syncs the team's channels with the data in the team.
        """
        overwrites = await self.channel_overwrites()

        if self.category_channel:
            await self.category_channel.edit(overwrites=overwrites, name=self.name, reason='Syncing team channels.')

        if self.text_channel:
            await self.text_channel.edit(sync_permissions=True, name='team-chat', reason='Syncing team channels.')

        if self.voice_channel:
            await self.voice_channel.edit(sync_permissions=True, name='Voice Chat', reason='Syncing team channels.')

        for channel in self.extra_channels:
            await channel._edit({"sync_permissions": True}, reason="Syncing team channels.")  # skipcq: PYL-W0212

    async def add_team_member(self, member_id: int, is_sub: bool = False) -> TeamMember:
        """|coro|

        Add a member to this team.

        Parameters
        -----------
        member_id: :class:`int`
            The id of the member you want to add.
        is_sub: :class:`bool`
            Denotes whether the new member is a sub or not. This defaults
            to ``False`..

        Returns
        -------
        :class:`TeamMember`
            The newly added member.
        """
        async with self.bot.safe_connection() as connection:
            member_record = await connection.fetchrow(
                "INSERT INTO teams.members(team_id, member_id, is_sub) VALUES($1, $2, $3) RETURNING *",
                self.id,
                member_id,
                is_sub,
            )

            if not member_record:
                raise Exception("Failed to add a new member to the team.")

        team_member = TeamMember(self.bot, guild_id=self.guild_id, **dict(member_record))
        self.team_members[team_member.member_id] = team_member

        # Now we can sync the permissions for this member
        await self.sync()

        return team_member

    async def remove_team_member(self, team_member: TeamMember, /, force_voice_disconnect: bool = False) -> None:
        """|coro|

        A method used to remove this member from its team.

        Parameters
        ----------
        team_member: :class:`TeamMember`
            The member you want to remove from the team.
        """
        async with self.bot.safe_connection() as connection:
            await connection.execute(
                "DELETE FROM teams.members WHERE team_id = $1 AND member_id = $2",
                self.id,
                team_member.member_id,
            )

        # Remove this member and sync the channels
        self.team_members.pop(team_member.member_id, None)

        discord_member = await team_member.getch_discord_member()
        if discord_member and discord_member.voice and force_voice_disconnect:
            channel = discord_member.voice.channel
            if channel and channel in (self.voice_channel, *self.extra_channels):
                await discord_member.move_to(None, reason="Member removed from the team.")

        await self.sync()

    async def add_captain(self, target_id: int, /) -> None:
        """|coro|

        Add a captain role to this team.

        Parameters
        -----------
        target_id: :class:`int`
            The id of the captain to add.

        Raises
        -------
        Exception
            This role is already a captain.
        """

        if target_id in self.captain_ids:
            raise Exception("This role is already a captain.")

        async with self.bot.safe_connection() as connection:
            await connection.execute(
                "UPDATE teams.settings SET captain_ids = array_append(captain_ids, $1) WHERE id = $2",
                target_id,
                self.id,
            )

        self.captain_ids.append(target_id)
        await self.sync()

    async def remove_captain(self, target_id: int, /) -> None:
        """|coro|

        Remove a captain role from this team.

        Parameters
        -----------
        target_id: :class:`int`
            The id of the role to remove.

        Raises
        -------
        ValueError
            This role is not a captain.
        """

<<<<<<< HEAD
        if role_id not in self.captain_role_ids:
            raise ValueError("This role is not a captain.")
=======
        if target_id not in self.captain_ids:
            raise Exception("This role is not a captain.")
>>>>>>> 260e7d08

        async with self.bot.safe_connection() as connection:
            await connection.execute(
                "UPDATE teams.settings SET captain_ids = array_remove(captain_ids, $1) WHERE id = $2",
                target_id,
                self.id,
            )

        self.captain_ids.remove(target_id)
        await self.sync()

    async def add_extra_channel(self, channel_id: int, /) -> None:
        await self.edit(extra_channel_ids=self.extra_channel_ids + [channel_id])
        await self.sync()

    async def remove_extra_channel(self, channel_id: int, /) -> None:
        await self.edit(extra_channel_ids=[c_id for c_id in self.extra_channel_ids if c_id != channel_id])
        await self.sync()

    async def edit(
        self,
        /,
        *,
        name: str = MISSING,
        nickname: Optional[str] = MISSING,
        description: Optional[str] = MISSING,
        logo: Optional[str] = MISSING,
        category_channel_id: int = MISSING,
        text_channel_id: int = MISSING,
        voice_channel_id: int = MISSING,
        extra_channel_ids: List[int] = MISSING,
    ) -> None:
        """|coro|

        Edit the team settings and update the team's values, such as name, description, logo, etc.

        Any of these parameters can be omitted to not edit them. Any passed parameters will override
        the current values.

        Parameters
        ----------
        name: :class:`str`
            The new name of the team.
        description: :class:`str`
            The new description of the team.
        logo: :class:`str`
            The new logo of the team.
        category_channel_id: :class:`int`
            Change the teams category channel id.
        text_channel_id: :class:`int`
            Change the teams text channel id.
        voice_channel_id: :class:`int`
            Change the teams voice channel id.
        extra_channel_ids: List[:class:`int`]
            Change the teams extra channel ids.

        Returns
        --------
        None
            When updated, the current instance is edited.
        """
        builder = QueryBuilder("teams.settings")
        builder.add_condition("id", self.id)

        if name is not MISSING:
            builder.add_arg("name", name)
            self.name = name
        if nickname is not MISSING:
            builder.add_arg("nickname", nickname)
            self.nickname = nickname
        if description is not MISSING:
            builder.add_arg("description", description)
            self.description = description
        if logo is not MISSING:
            builder.add_arg("logo", logo)
            self.logo = logo
        if category_channel_id is not MISSING:
            builder.add_arg("category_channel_id", category_channel_id)
            self.category_channel_id = category_channel_id
        if text_channel_id is not MISSING:
            builder.add_arg("text_channel_id", text_channel_id)
            self.text_channel_id = text_channel_id
        if voice_channel_id is not MISSING:
            builder.add_arg("voice_channel_id", voice_channel_id)
            self.voice_channel_id = voice_channel_id
        if extra_channel_ids is not MISSING:
            builder.add_arg("extra_channel_ids", extra_channel_ids)
            self.extra_channel_ids = extra_channel_ids

        async with self.bot.safe_connection() as connection:
            await builder(connection)

    async def _cleanup_practices_for_delete(self, *, connection: ConnectionType) -> None:
        # Cleans up the practices for this team. IE, if the members are the top
        # practicers then their roles must be removed and whatnot

        # Fetch the top practicer team right now
        data = await connection.fetchrow(
            'SELECT top_team_id, role_id FROM teams.practice_leaderboards WHERE guild_id = $1', self.guild_id
        )
        if not data:
            # Nothing to clean up in particular
            return

        top_practicer_team_id = data['top_team_id']

        if not top_practicer_team_id:
            # Nothing to clean up in particular
            return

        # Check if this team is the top practicer team
        if top_practicer_team_id != self.id:
            # Nothing to clean up
            return

        # Alright, we need to clean up the top practicer team
        # Alter the top_team_id to be None, and remove the roles from the members.
        # We set it to None because the top_team_id will be updated in the next iteration of the leaderboard
        # updater.
        await connection.execute(
            'UPDATE teams.practice_leaderboards SET top_team_id = NULL WHERE guild_id = $1', self.guild_id
        )

        # Remove the roles from the members
        guild = self.guild
        if not guild:
            return
        
        role = guild.get_role(data['role_id'])
        if not role:
            return

        for team_member in self.members:
            discord_member = await team_member.getch_discord_member()
            if not discord_member:
                continue

            try:
                await discord_member.remove_roles(role, reason="Team deleted, team was top practicer.")
            except discord.Forbidden:
                pass

    async def delete(self, *, connection: ConnectionType, reason: Optional[str] = None) -> None:
        """|coro|

        Deletes the team and all of its channels.
        """

        # Clean up the practices for this team, if needed
        await self._cleanup_practices_for_delete(connection=connection)

        # Now we can delete it from the database
        await connection.execute("DELETE FROM teams.settings WHERE id = $1", self.id)

        # Remove this team from the bot's cache
        self.bot.remove_team(self.id, self.guild_id)

        reason = reason or "Team deleted automatically."

        voice_channel = self.voice_channel
        if voice_channel:
            await voice_channel.delete(reason=reason)

        text_channel = self.text_channel
        if text_channel:
            await text_channel.delete(reason=reason)

        category_channel = self.category_channel
        if category_channel:
            await category_channel.delete(reason=reason)

        for channel in self.extra_channels:
            await channel.delete(reason=reason)

    async def delete_all_practice_history(self, *, connection: ConnectionType) -> None:
        """|coro|

        Deletes all practice history for this team.
        """
        # (1) Delete all practice history
        await connection.execute("DELETE FROM teams.practice WHERE team_id = $1", self.id)

        # (2) Clear the bot's cache for this
        self.bot.clear_practices_for(self.id, self.guild_id)<|MERGE_RESOLUTION|>--- conflicted
+++ resolved
@@ -684,18 +684,10 @@
             discord.Object(guild.default_role.id, type=discord.Role): discord.PermissionOverwrite(read_messages=False)
         }
 
-<<<<<<< HEAD
         for team_member in self.team_members.values():
             discord_member = await team_member.getch_discord_member()
             if discord_member:
-                overwrites[discord_member] = discord.PermissionOverwrite(view_channel=True)
-=======
-        for member in self.team_members.values():
-            discord_member = member.member or await member.fetch_member()
-            overwrites[discord.Object(discord_member.id, type=discord.Member)] = discord.PermissionOverwrite(
-                view_channel=True
-            )
->>>>>>> 260e7d08
+                overwrites[[discord.Object(discord_member.id, type=discord.Member)] = discord.PermissionOverwrite(view_channel=True)
 
         for target in await self.captains():
             overwrites[discord.Object(target.id)] = discord.PermissionOverwrite(view_channel=True)
@@ -828,16 +820,10 @@
         Raises
         -------
         ValueError
-            This role is not a captain.
-        """
-
-<<<<<<< HEAD
-        if role_id not in self.captain_role_ids:
-            raise ValueError("This role is not a captain.")
-=======
+            This role/person is not a captain.
+        """
         if target_id not in self.captain_ids:
-            raise Exception("This role is not a captain.")
->>>>>>> 260e7d08
+            raise ValueError("This role/person is not a captain.")
 
         async with self.bot.safe_connection() as connection:
             await connection.execute(
